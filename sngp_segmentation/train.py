import copy
import os
from pathlib import Path
import shutil
import time
from dataclasses import dataclass, asdict
from typing import Literal, Set
<<<<<<< HEAD
import warnings
=======
from pprint import pprint
>>>>>>> 88e2e1c3

import torch
from torch.nn.parallel import DistributedDataParallel as DDP
from torch.distributed.fsdp import FullyShardedDataParallel as FSDP
from torch.distributed.fsdp import MixedPrecision
from torch.distributed.fsdp.fully_sharded_data_parallel import (
    CPUOffload,
    BackwardPrefetch,
)
from torch.distributed.fsdp.wrap import (
    size_based_auto_wrap_policy,
    enable_wrap,
    wrap,
)
import torch.optim as optim
import torch.distributed as dist
from torch.utils.data import DataLoader, DistributedSampler
import torchvision
from torchvision import transforms
from torchvision.transforms.functional import InterpolationMode
from torchvision.datasets import Cityscapes
from torchvision.transforms import Compose, PILToTensor
import wandb
import yaml
from yaml import Loader
import functools

<<<<<<< HEAD
from .utils import LabelToTensor, test_ddp, train_ddp, mpl_ddp, get_rank, LikeTransformDataset
from .data import SplitVOCDataset
=======
from .utils import LabelToTensor, test_ddp, train_ddp, mpl_ddp, get_rank
from .data import OneHotLabelEncode, SplitVOCDataset, CityscapesCategoryTransform, VOCLabelTransform
>>>>>>> 88e2e1c3
from .unet import SNGPUnet
from .sngp import SNGP_probe, SNGP_FPFT
from .deeplab import SNGPDeepLabV3_Resnet50, Stacked_DeepLabV3_Resnet50_Ensemble, DeepLabV3_Resnet50, DeepLabV3_Resnet101

# --- CONFIGURATION ---

@dataclass
class TrainingArgs:
    '''formalize the contents of `args` so we can be consistent about how we're invoking the runs'''
    # common
    epochs: int
    warmup: int
    batch_size: int
    test_batch_size: int
    accumulate: int

    learning_rate: float
    patience: float

    strategy: Set[Literal['mpl', 'self', 'baseline']]
    model: Literal['deeplab', 'unet', 'deep_ensemble', 'sngp']
    dataset: Literal['cityscapes', 'pascal-voc', 'coco']

    train_iterations: int
    pl_fraction: float

    scratch_path: Path
    checkpoint_path: Path | None # default to scratch_path / 'checkpoints'

    cityscapes_path: Path | None
    voc_path: Path | None
    coco_path: Path | None
    deeplab_weights_path: Path | None
    
    # optional params
    fsdp: bool = False
    with_replacement: bool = True


def validate_args(args: TrainingArgs):
    # basics
    assert args.epochs > 0
    assert args.batch_size > 0
    assert args.test_batch_size > 0

    assert args.learning_rate > 0
    assert args.patience > 0

    assert args.dataset in {'cityscapes', 'coco', 'pascal-voc'}

    assert args.scratch_path.exists()

    if 'baseline' in args.strategy:
        assert len(args.strategy) == 1, 'no combination of strategies allowed with baseline'
    if 'mpl' in args.strategy:
        assert 'self' in args.strategy, 'mpl requires self labeling'

    if 'self' in args.strategy:
        assert args.train_iterations > 0
        assert args.pl_fraction >= 0
# --- DATASET LOADING ---

    
def copy_datasets(args: TrainingArgs):
    if args.dataset == 'cityscapes':
        assert args.cityscapes_path is not None

        # only copy if we have to
        if not (args.scratch_path / args.cityscapes_path.name).exists():
            shutil.copy(args.cityscapes_path, os.environ['LSCRATCH'])
    
    elif args.dataset == 'pascal-voc':
        assert args.voc_path is not None

        # only copy if we have to
        if not (args.scratch_path / args.voc_path.name).exists():
            shutil.copy(args.voc_path, os.environ['LSCRATCH'])



def get_datasets(args: TrainingArgs):
    if args.dataset == 'cityscapes':
        assert args.cityscapes_path is not None
        n_classes = 8

        ds_train = Cityscapes(
            str(args.cityscapes_path), # shouldn't need string cast but it helps
            split='train',
            mode='fine',
            target_type='semantic',
            transform=Compose([
                transforms.Resize(256, interpolation=InterpolationMode.NEAREST),
                PILToTensor()
            ]),
            target_transform=Compose([
                CityscapesCategoryTransform(),
                transforms.Resize(256, interpolation=InterpolationMode.NEAREST),
                PILToTensor(),
                OneHotLabelEncode(n_classes)
            ])
        )
        ds_val  = Cityscapes(
            str(args.cityscapes_path),
            split='test',
            mode='fine',
            target_type='semantic',
            transform=Compose([
                transforms.Resize(256, interpolation=InterpolationMode.NEAREST),
                PILToTensor()
            ]),
            target_transform=Compose([
                CityscapesCategoryTransform(),
                transforms.Resize(256, interpolation=InterpolationMode.NEAREST),
                PILToTensor(),
                VOCLabelTransform(),
                OneHotLabelEncode(n_classes)
            ])
        )
        return ds_train, ds_val, n_classes

    elif args.dataset == 'pascal-voc':
        assert args.voc_path is not None
        n_classes = 20 + 1 + 1

        # imagenet transforms
        trans = transforms.Compose([
            # transforms.Resize(),
            # torchvision.transforms.RandomCrop(321),
            # torchvision.transforms.RandomHorizontalFlip(),
            transforms.ToTensor(),
            transforms.Normalize(
                mean=[0.485, 0.456, 0.406], 
                std=[0.229, 0.224, 0.225]
            )
        ])

        target_trans = transforms.Compose([
<<<<<<< HEAD
            # transforms.Resize(512, interpolation=InterpolationMode.NEAREST),
            LabelToTensor(255)
=======
            transforms.Resize(256, interpolation=InterpolationMode.NEAREST),
            transforms.CenterCrop(224),
            LabelToTensor(255),
            VOCLabelTransform(),
            OneHotLabelEncode(n_classes)
>>>>>>> 88e2e1c3
        ])

        train_like_transform = transforms.Compose([
            torchvision.transforms.CenterCrop(321),
            # torchvision.transforms.RandomHorizontalFlip()
        ])


        val_like_transform = transforms.Compose([
            torchvision.transforms.CenterCrop(321),
            # torchvision.transforms.RandomHorizontalFlip()
        ])

        ds_train = torchvision.datasets.VOCSegmentation(
            os.environ['LSCRATCH'],
            image_set='train',
            transform=trans,
            target_transform=target_trans,
            download=True
        )
        ds_val = torchvision.datasets.VOCSegmentation(
            os.environ['LSCRATCH'],
            image_set='val',
            transform=trans,
            target_transform=target_trans,
            download=True
        )
<<<<<<< HEAD
        return LikeTransformDataset(ds_train, train_like_transform), LikeTransformDataset(ds_val, val_like_transform)
=======
        return ds_train, ds_val, n_classes
>>>>>>> 88e2e1c3

    else:
        raise ValueError(f'unknown dataset: {args.dataset}')


# -- training loops

def training_process(args: TrainingArgs):
    pprint(args)
    # convenience
    rank = int(os.environ['RANK'])
    world_size = int(os.environ['WORLD_SIZE'])

    # device setup (todo: support MPS for testing)
    device = rank % torch.cuda.device_count()
    print(f'rank {rank} running on device {device} (of {torch.cuda.device_count()})')
    torch.cuda.set_device(device)


    # copy the datasets into our scratch space if we're the lead worker
    if device == 0:
        copy_datasets(args)

        # cram in a lead worker creation of the checkpoint path
        if not args.checkpoint_path.exists():
            args.checkpoint_path.mkdir()

    # sync all workers
    dist.barrier()

    # load the datsets
    ds_train, ds_val, num_classes = get_datasets(args)
    print('num_classes', num_classes)

    # make a function for creating loaders
    def create_loader(dataset, val_mode=False):
        if val_mode:
            # don't need a sampler for val
            return DataLoader(
                dataset,
                batch_size=args.test_batch_size,
                pin_memory=True,
                shuffle=False, # does not need a sampler either
                num_workers=12,
                drop_last=True
            )


        sampler_train = DistributedSampler(
            dataset,
            num_replicas=world_size,
            rank=rank,
            shuffle=True
        )
        return DataLoader(
            dataset,
            batch_size=args.batch_size,
            pin_memory=True,
            sampler=sampler_train,
            num_workers=12,
            drop_last=True
        )


    

    if 'self' in args.strategy:
        ds_splitter = SplitVOCDataset(ds_train, fraction_labeled=args.pl_fraction)
    else:
        ds_splitter = None

    # this is where the real branching happens
    def create_model():
        if args.model == 'unet':
            print(f'creaing unet model with 3 input channels and {num_classes} outputs')
            model = SNGPUnet(
                3,
                num_classes,
            ).to(device)
        elif args.model == 'deeplab':
            print(f'creaing deeplab model with 3 input channels and {num_classes} outputs')
            model = DeepLabV3_Resnet50(
                3,
                num_classes,
                weights=args.deeplab_weights_path
            ).to(device)
        elif args.model == 'deep_ensemble':
            print(f'creaing deep_ensemble model with 3 input channels and {num_classes} outputs')
            model = Stacked_DeepLabV3_Resnet50_Ensemble(
                3,
                num_classes,
                weights=args.deeplab_weights_path
            ).to(device)
        elif args.model == 'sngp':
            print(f'creaing sngb_deeplab model with 3 input channels and {num_classes} outputs')
            model = SNGPDeepLabV3_Resnet50(
                3,
                num_classes,
                weights=args.deeplab_weights_path
            ).to(device)
        else:
            raise ValueError(f'no such model {args.model}')

        model = DDP(
            model,
            device_ids=[device],
            find_unused_parameters=True
        )

        if args.fsdp:
            auto_wrap_policy = functools.partial(
                size_based_auto_wrap_policy, min_num_params=10_000_000
            )
            model = FSDP(
                model,
                auto_wrap_policy=auto_wrap_policy,
                mixed_precision=MixedPrecision(
                    param_dtype=torch.bfloat16, 
                    reduce_dtype=torch.float32, 
                    buffer_dtype=torch.float32, 
                    cast_forward_inputs=True
                )
            )

        optimizer = optim.Adam(
            model.parameters(),
            lr=args.learning_rate
        )

        scheduler = torch.optim.lr_scheduler.CosineAnnealingLR(optimizer, args.epochs)

        return model, optimizer, scheduler

    # shared between all processes
<<<<<<< HEAD
    loss_fn = torch.nn.CrossEntropyLoss(ignore_index=255)
    model, optimizer, scheduler = create_model()
=======
    # loss_fn = torch.nn.CrossEntropyLoss(ignore_index=255)
    loss_fn = torch.nn.BCEWithLogitsLoss()
    model, optimizer = create_model()
>>>>>>> 88e2e1c3

    if 'mpl' in args.strategy:
        teacher_model, teacher_optimizer, scheduler = create_model()
    else:
        teacher_model, teacher_optimizer = None, None

    dist.barrier()

    for train_iteration in range(args.train_iterations):
        print(f'Starting iteration {train_iteration+1} of {args.train_iterations}...')

        if 'baseline' in args.strategy or 'self' in args.strategy:
            for epoch in range(args.epochs):
                print(f'Epoch {epoch}/{args.epochs}')

                # creating these on the fly
                if 'self' in args.strategy:
                    assert ds_splitter is not None
                    loader_train = create_loader(ds_splitter.get_labeled(), val_mode=False)
                else:
                    loader_train = create_loader(ds_train, val_mode=False)

                loader_train.sampler.set_epoch(epoch)

                train_ddp(
                    get_rank(),
                    device,
                    epoch,
                    model,
                    loader_train,
                    loss_fn,
                    optimizer,
                    accumulate=args.accumulate
                )

                loader_val = create_loader(ds_val, val_mode=True)

                test_ddp(
                    get_rank(),
                    device,
                    model,
                    loader_val,
                    loss_fn
                )

                scheduler.step(epoch=epoch)

        if 'baseline' in args.strategy:
            break

        if 'mpl' in args.strategy:
            dist.barrier()

            loader_train = create_loader(ds_train, val_mode=False)
            loader_val = create_loader(ds_val, val_mode=True)
            assert ds_splitter is not None

            for epoch in range(args.epochs):
                mpl_ddp(
                    get_rank(),
                    device,
                    epoch,
                    teacher_model,
                    model,
                    loader_train,
                    ds_splitter.get_labeled(),
                    loss_fn,
                    teacher_optimizer,
                    optimizer,
                    accumulate=args.accumulate
                )

                test_ddp(
                    get_rank(),
                    device,
                    teacher_model,
                    loader_val,
                    loss_fn
                )
            # single iteration for MPL
            warnings.warn('MPL is a single iteration method.  If you specified iterations greater than 1 only one iteration will be performed.')
            break

        if 'self' in args.strategy:
            assert ds_splitter is not None
            ds_splitter.pseudo_label(model, args.pl_fraction, args.with_replacement)
        
        dist.barrier()
        
    
    return {
        'teacher': teacher_model, # probably None
        'model': model.state_dict(),
        'config': asdict(args)
    }


def fpft_training_process(args, state_dict=None):
    num_classes = 20 + 1
    device = int(os.environ['RANK']) % torch.cuda.device_count()

    trans = transforms.Compose([
        transforms.Resize(256),
        transforms.CenterCrop(224),
        transforms.ToTensor(),
        transforms.Normalize(
            mean=[0.485, 0.456, 0.406], 
            std=[0.229, 0.224, 0.225]
        )
    ])

    target_trans = transforms.Compose([
        transforms.Resize(256, interpolation=InterpolationMode.NEAREST),
        transforms.CenterCrop(224),
        LabelToTensor(255)
    ])

    # load the voc file into our scratch space

    ds_train, ds_val = get_datasets(args)

    loader_train = DataLoader(ds_train, batch_size=args.batch_size, pin_memory=True, shuffle=True, num_workers=12)
    loader_val = DataLoader(ds_val, batch_size=args.test_batch_size, pin_memory=True, shuffle=False, num_workers=12)

    if args.model == 'unet':
        model = SNGPUnet(
            3,
            num_classes,
        ).to(device)
    elif args.model == 'deeplab':
        model = SNGPDeepLabV3_Resnet50(
            3,
            num_classes,
            weights=args.model_weights
        ).to(device)
    else:
        raise ValueError(f'no such model {args.model}')

    # model = torch.hub.load('mateuszbuda/brain-segmentation-pytorch', 'unet', in_channels=3, out_channels=num_classes, init_features=32, pretrained=False).to(device)
    auto_wrap_policy = functools.partial(
        size_based_auto_wrap_policy, min_num_params=10_000_000
    )
    model = FSDP(model, 
                auto_wrap_policy=auto_wrap_policy,
                mixed_precision=MixedPrecision(
                    param_dtype=torch.bfloat16, 
                   reduce_dtype=torch.float32, 
                    buffer_dtype=torch.float32, 
                    cast_forward_inputs=True)
                )

    loss_fn = torch.nn.CrossEntropyLoss(ignore_index=255)
    optimizer = optim.Adam(
        model.parameters(),
        lr=args.learning_rate
    )

    for epoch in range(args.epochs):
        train_ddp(
            get_rank(),
            device,
            epoch,
            model,
            loader_train,
            loss_fn,
            optimizer
        )

        test_ddp(
            get_rank(),
            device,
            model,
            loader_val,
            loss_fn
        )

    return model.state_dict()


def self_training_process(args):
    num_classes = 20 + 1
    device = int(os.environ['RANK']) % torch.cuda.device_count()
    print(f'rank {os.environ["RANK"]} running on device {device} (of {torch.cuda.device_count()})')
    torch.cuda.set_device(device)

    trans = transforms.Compose([
        transforms.Resize(256),
        transforms.CenterCrop(224),
        transforms.ToTensor(),
        transforms.Normalize(
            mean=[0.485, 0.456, 0.406], 
            std=[0.229, 0.224, 0.225]
        )
    ])

    target_trans = transforms.Compose([
        transforms.Resize(256, interpolation=InterpolationMode.NEAREST),
        transforms.CenterCrop(224),
        LabelToTensor(255)
    ])

    checkpoint_path = os.path.join(os.environ['LSCRATCH'], 'checkpoints')

    if device == 0:
        # load the voc file into our scratch space
        shutil.copy(args.voc, os.environ['LSCRATCH'])

        if not os.path.exists(checkpoint_path):
            os.mkdir(checkpoint_path)
    else:
        while not os.path.exists(checkpoint_path):
            time.sleep(10)

    ds = SplitVOCDataset(torchvision.datasets.VOCSegmentation(os.environ['LSCRATCH'], image_set='train', transform=trans, target_transform=target_trans, download=True), fraction_labeled=1 - args.ul_fraction)
    ds_train = ds.get_labeled()
    loader_train = DataLoader(ds_train, batch_size=args.batch_size, pin_memory=True, shuffle=True, num_workers=12, drop_last=True)

    ds_val = torchvision.datasets.VOCSegmentation(os.environ['LSCRATCH'], image_set='val', transform=trans, target_transform=target_trans, download=True)
    loader_val = DataLoader(ds_val, batch_size=args.test_batch_size, pin_memory=True, shuffle=False, num_workers=12, drop_last=True)

    if args.model == 'unet':
        model = SNGPUnet(
            3,
            num_classes,
        ).to(device)
    elif args.model == 'deeplab':
        model = DeepLabV3_Resnet50(
            3,
            num_classes,
            weights=args.model_weights
        ).to(device)
    elif args.model == 'deep_ensemble':
        model = Stacked_DeepLabV3_Resnet50_Ensemble(
            3,
            num_classes,
            weights=args.model_weights
        ).to(device)
    elif args.model == 'sngp':
        model = SNGPDeepLabV3_Resnet50(
            3,
            num_classes,
            weights=args.model_weights
        ).to(device)
    else:
        raise ValueError(f'no such model {args.model}')

        """
        model = DDP(
            model,
            device_ids=[device],
            find_unused_parameters=True
        )
        """

    loss_fn = torch.nn.CrossEntropyLoss(ignore_index=255)
    optimizer = optim.Adam(
        model.parameters(),
        lr=args.learning_rate
    )

    best_jacc = 0.0
    best_state = None

    for iteration in range(args.iterations):
        for epoch in range(args.epochs):
            train_ddp(
                get_rank(),
                device,
                epoch,
                model,
                loader_train,
                loss_fn,
                optimizer,
                accumulate=2,
                warmup=args.warmup
            )

            acc, jacc, loss = test_ddp(
                get_rank(),
                device,
                model,
                loader_val,
                loss_fn
            )

            if jacc > best_jacc:
                best_state = copy.deepcopy(model.state_dict())
                jacc = best_jacc

        model.load_state_dict(best_state)
        ds.reset()
        ds.pseudo_label(model, args.pl_fraction, args.with_replacement)
        ds_train = ds.get_labeled()
        loader_train = DataLoader(ds_train, batch_size=args.batch_size, pin_memory=True, shuffle=True, num_workers=12, drop_last=True)

        print(len(ds_train))

        if iteration < args.iterations - 1:
            if args.model == 'unet':
                model = SNGPUnet(
                    3,
                    num_classes,
                ).to(device)
            elif args.model == 'deeplab':
                model = SNGPDeepLabV3_Resnet50(
                    3,
                    num_classes,
                    weights=args.model_weights
                ).to(device)
            else:
                raise ValueError(f'no such model {args.model}')
            """
            model = DDP(
                model,
                device_ids=[device],
                find_unused_parameters=True
            )
            """
            optimizer = optim.Adam(
                model.parameters(),
                lr=args.learning_rate
            )
            
    return best_state


def mpl_training_process(args):
    num_classes = 20 + 1
    device = int(os.environ['RANK']) % torch.cuda.device_count()
    print(f'rank {os.environ["RANK"]} running on device {device} (of {torch.cuda.device_count()})')
    torch.cuda.set_device(device)

    trans = transforms.Compose([
        transforms.Resize(256),
        transforms.CenterCrop(224),
        transforms.ToTensor(),
        transforms.Normalize(
            mean=[0.485, 0.456, 0.406], 
            std=[0.229, 0.224, 0.225]
        )
    ])

    target_trans = transforms.Compose([
        transforms.Resize(256, interpolation=InterpolationMode.NEAREST),
        transforms.CenterCrop(224),
        LabelToTensor(255)
    ])

    checkpoint_path = os.path.join(os.environ['LSCRATCH'], 'checkpoints')

    if device == 0:
        # load the voc file into our scratch space
        shutil.copy(args.voc, os.environ['LSCRATCH'])

        if not os.path.exists(checkpoint_path):
            os.mkdir(checkpoint_path)
    else:
        while not os.path.exists(checkpoint_path):
            time.sleep(10)

    ds = SplitVOCDataset(torchvision.datasets.VOCSegmentation(os.environ['LSCRATCH'], image_set='train', transform=trans, target_transform=target_trans, download=True))
    ds_train = ds.get_labeled()
    ds_unlabeled = ds.get_unlabeled()
    loader_train = DataLoader(ds_train, batch_size=args.batch_size, pin_memory=True, shuffle=True, num_workers=12)
    loader_unlabeled = DataLoader(ds_train, batch_size=args.batch_size, pin_memory=True, shuffle=True, num_workers=12)

    ds_val = torchvision.datasets.VOCSegmentation(os.environ['LSCRATCH'], image_set='val', transform=trans, target_transform=target_trans, download=True)
    loader_val = DataLoader(ds_val, batch_size=args.test_batch_size, pin_memory=True, shuffle=False, num_workers=12)

    if args.model == 'unet':
        student = SNGPUnet(
            3,
            num_classes,
        ).to(device)

        teacher = SNGPUnet(
            3,
            num_classes,
        ).to(device)
    elif args.model == 'deeplab':
        student = SNGPDeepLabV3_Resnet50(
            3,
            num_classes,
            weights=args.model_weights
        ).to(device)
        teacher = SNGPDeepLabV3_Resnet50(
            3,
            num_classes,
            weights=args.model_weights
        ).to(device)
    else:
        raise ValueError(f'no such model {args.model}')

    student = DDP(
        student,
        device_ids=[device],
        find_unused_parameters=True
    )

    teacher = DDP(
        teacher,
        device_ids=[device],
        find_unused_parameters=True
    )

    loss_fn = torch.nn.CrossEntropyLoss(ignore_index=255)

    student_optimizer = optim.Adam(
        student.parameters(),
        lr=args.learning_rate
    )

    teacher_optimizer = optim.Adam(
        teacher.parameters(),
        lr=args.learning_rate
    )

    for epoch in range(args.warmup):
        train_ddp(
            get_rank(),
            device,
            epoch,
            teacher,
            loader_train,
            loss_fn,
            teacher_optimizer,
            accumulate=1
        )

        test_ddp(
            get_rank(),
            device,
            teacher,
            loader_val,
            loss_fn
        )

    for epoch in range(args.epochs):
        mpl_ddp(
            get_rank(),
            device,
            epoch,
            teacher,
            student,
            loader_train,
            loader_unlabeled,
            loss_fn,
            teacher_optimizer,
            student_optimizer,
            accumulate=1
        )

        test_ddp(
            get_rank(),
            device,
            teacher,
            loader_val,
            loss_fn
        )
    
    return student.state_dict()<|MERGE_RESOLUTION|>--- conflicted
+++ resolved
@@ -5,11 +5,8 @@
 import time
 from dataclasses import dataclass, asdict
 from typing import Literal, Set
-<<<<<<< HEAD
 import warnings
-=======
 from pprint import pprint
->>>>>>> 88e2e1c3
 
 import torch
 from torch.nn.parallel import DistributedDataParallel as DDP
@@ -37,13 +34,10 @@
 from yaml import Loader
 import functools
 
-<<<<<<< HEAD
 from .utils import LabelToTensor, test_ddp, train_ddp, mpl_ddp, get_rank, LikeTransformDataset
 from .data import SplitVOCDataset
-=======
 from .utils import LabelToTensor, test_ddp, train_ddp, mpl_ddp, get_rank
 from .data import OneHotLabelEncode, SplitVOCDataset, CityscapesCategoryTransform, VOCLabelTransform
->>>>>>> 88e2e1c3
 from .unet import SNGPUnet
 from .sngp import SNGP_probe, SNGP_FPFT
 from .deeplab import SNGPDeepLabV3_Resnet50, Stacked_DeepLabV3_Resnet50_Ensemble, DeepLabV3_Resnet50, DeepLabV3_Resnet101
@@ -181,16 +175,11 @@
         ])
 
         target_trans = transforms.Compose([
-<<<<<<< HEAD
-            # transforms.Resize(512, interpolation=InterpolationMode.NEAREST),
-            LabelToTensor(255)
-=======
             transforms.Resize(256, interpolation=InterpolationMode.NEAREST),
             transforms.CenterCrop(224),
             LabelToTensor(255),
             VOCLabelTransform(),
             OneHotLabelEncode(n_classes)
->>>>>>> 88e2e1c3
         ])
 
         train_like_transform = transforms.Compose([
@@ -218,11 +207,8 @@
             target_transform=target_trans,
             download=True
         )
-<<<<<<< HEAD
-        return LikeTransformDataset(ds_train, train_like_transform), LikeTransformDataset(ds_val, val_like_transform)
-=======
-        return ds_train, ds_val, n_classes
->>>>>>> 88e2e1c3
+        return LikeTransformDataset(ds_train, train_like_transform), LikeTransformDataset(ds_val, val_like_transform), n_classes
+        # return ds_train, ds_val, n_classes
 
     else:
         raise ValueError(f'unknown dataset: {args.dataset}')
@@ -357,14 +343,9 @@
         return model, optimizer, scheduler
 
     # shared between all processes
-<<<<<<< HEAD
-    loss_fn = torch.nn.CrossEntropyLoss(ignore_index=255)
-    model, optimizer, scheduler = create_model()
-=======
     # loss_fn = torch.nn.CrossEntropyLoss(ignore_index=255)
     loss_fn = torch.nn.BCEWithLogitsLoss()
-    model, optimizer = create_model()
->>>>>>> 88e2e1c3
+    model, optimizer, scheduler = create_model()
 
     if 'mpl' in args.strategy:
         teacher_model, teacher_optimizer, scheduler = create_model()
@@ -484,7 +465,7 @@
 
     # load the voc file into our scratch space
 
-    ds_train, ds_val = get_datasets(args)
+    ds_train, ds_val, _ = get_datasets(args)
 
     loader_train = DataLoader(ds_train, batch_size=args.batch_size, pin_memory=True, shuffle=True, num_workers=12)
     loader_val = DataLoader(ds_val, batch_size=args.test_batch_size, pin_memory=True, shuffle=False, num_workers=12)
