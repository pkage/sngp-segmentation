--- conflicted
+++ resolved
@@ -135,16 +135,6 @@
             loader_val,
             loss_fn
         )
-<<<<<<< HEAD
-
-        if get_rank() == 0 and epoch % 10 == 0:
-            torch.save(
-                model.state_dict(), # technically this should be "model.module.state_dict", however the 
-                                    # load_checkpoint code expects to have to strip the .module DDP cruft
-                                    # so we're gonna leave it in
-                os.path.join(checkpoint_path, f'ijepa_sngp_epoch{epoch}.pth')
-            )
-=======
     
     return model.state_dict()
 
@@ -239,4 +229,11 @@
         )
 
     return model.state_dict()
->>>>>>> 689d617d
+
+        if get_rank() == 0 and epoch % 10 == 0:
+            torch.save(
+                model.state_dict(), # technically this should be "model.module.state_dict", however the 
+                                    # load_checkpoint code expects to have to strip the .module DDP cruft
+                                    # so we're gonna leave it in
+                os.path.join(checkpoint_path, f'ijepa_sngp_epoch{epoch}.pth')
+            )
