import torch
import torch.distributed as dist
import numpy as np
from torchmetrics.classification import MulticlassJaccardIndex
import wandb
import os
from torch.utils.data import DataLoader
from tqdm import tqdm
import gc

import torchvision
import torchvision.transforms.functional as TF
import random
from PIL import Image


def setup():
    dist.init_process_group(
        "nccl", rank=int(os.environ["RANK"]), world_size=int(os.environ["WORLD_SIZE"])
    )


def cleanup():
    dist.destroy_process_group()


def get_rank():
    if not "RANK" in os.environ:
        print("warning: no rank information in environment")
        return 0
    return int(os.environ["RANK"])

def linearleaves(module):
    # returns a list of pairs of (parent, submodule_name) pairs for all submodule leaves of the current module
    if isinstance(module, torch.nn.Linear):
        return [(module, None)]

    linear_children = []
    for name, mod in module.named_modules():
        if isinstance(mod, torch.nn.Linear) or isinstance(mod, torch.nn.Conv2d):
            linear_children.append((name, module))
    return linear_children
        

def getattrrecur(mod, s):
    s = s.split('.')
    for substr in s:
        mod = getattr(mod, substr)
    return mod


def setattrrecur(mod, s, value):
    s = s.split('.')
    for substr in s[:-1]:
        mod = getattr(mod, substr)
    setattr(mod, s[-1], value)


def spectral_normalize(model):
    for name, mod in linearleaves(model):
        setattrrecur(model, name, torch.nn.utils.parametrizations.spectral_norm(getattrrecur(mod, name)))
    
    return model


def wandb_setup(args):
    if get_rank() != 0:
        print("initing wandb from a non-zero-rank process, weird stuff might happen")

    assert os.environ.get("WANDB_PROJECT") is not None
    assert os.environ.get("WANDB_API_KEY") is not None

    wandb.init(project=os.environ["WANDB_PROJECT"], config=vars(args))


def train_ddp(rank, device, epoch, model, loader, loss_fn, optimizer, accumulate=2, warmup=5):
    jaccard = None
    step = 0
    ddp_loss = torch.zeros(5).to(device)
    model.train()
    for X, y in tqdm(loader):
        X, y = X.to(device), y.to(device)
        output = model(X, freeze_backbone=epoch < warmup)  # ), update_precision=False)

        if jaccard is None:
            jaccard = MulticlassJaccardIndex(
                num_classes=output.shape[1], ignore_index=255, average='macro', zero_division=1,
            ).to(device)

<<<<<<< HEAD
        loss = loss_fn(output, y.squeeze().type(torch.int64)) / accumulate
=======
        # output_lng = output.type(torch.int64)
        # y_lng      = y.squeeze().type(torch.int64)

        loss = loss_fn(
            output.type(torch.float32),
            y.squeeze().type(torch.float32)
        )
>>>>>>> 88e2e1c3
        loss.backward()
        if step % accumulate == (accumulate - 1):
            optimizer.step()
            optimizer.zero_grad()


        ddp_loss[0] += loss.item()
        # we should be smarter about this when we have an ignore index:
        # ddp_loss[1] += (
        #     torch.where(y != loss_fn.ignore_index, (output.argmax(1) == y), 0.0)
        #     .sum()
        #     .item()
        # )
        # ddp_loss[2] += torch.where(y != loss_fn.ignore_index, 1.0, 0.0).sum().item()
        ddp_loss[1] += (output.argmax(1) == y.argmax(1)).sum().item()
        ddp_loss[2] += y.argmax(1).numel()
        ddp_loss[3] += jaccard(output.argmax(1), y.argmax(1))
        ddp_loss[4] += 1

        step += 1

    dist.all_reduce(ddp_loss, op=dist.ReduceOp.SUM)
    train_acc = ddp_loss[1] / ddp_loss[2]
    train_loss = ddp_loss[0] / ddp_loss[2]
    test_jaccard = ddp_loss[3] / ddp_loss[4]

    if rank == 0:
        accuracy = 100 * (ddp_loss[1] / ddp_loss[2])
        jaccard = ddp_loss[3] / ddp_loss[4]
        avg_loss = ddp_loss[0] / ddp_loss[2]

        print(
            "Train Epoch: {} \tAccuracy: {:.2f}% \tJaccard: {:.2f} \tAverage Loss: {:.6f}".format(
                epoch,
                accuracy,
                jaccard,
                avg_loss,
                # 100*(ddp_loss[1] / ddp_loss[2]),
                # ddp_loss[3] / ddp_loss[4],
                # ddp_loss[0] / ddp_loss[2]
            )
        )

        wandb.log(
            {
                "trn_epoch": epoch,
                "trn_accuracy": accuracy,
                "trn_jaccard": jaccard,
                "trn_avg_loss": avg_loss,
            }
        )

        gc.collect()

    return train_acc, test_jaccard, train_loss


def mpl_ddp(
    rank,
    device,
    epoch,
    teacher,
    student,
    train_loader,
    unlabeled_loader,
    loss_fn,
    teacher_optimizer,
    student_optimizer,
    accumulate=2,
):
    jaccard = None
    step = 0
    ddp_loss = torch.zeros(5).to(device)
    teacher.train()
    student.train()
    for (X, y), (U, _) in tqdm(zip(train_loader, unlabeled_loader)):
        output = MPL_Seg(
            U.to(device),
            X.to(device),
            y.to(device),
            student,
            teacher,
            student_optimizer,
            teacher_optimizer,
            loss=loss_fn,
            sup_teacher=False,
            approx=False,
        )

        if jaccard is None:
            jaccard = MulticlassJaccardIndex(
                num_classes=output.shape[1], ignore_index=255
            ).to(device)

        ddp_loss[0] += 0.0
        # ddp_loss[1] += (
        #     torch.where(y.to(device) != loss_fn.ignore_index, (output.argmax(1) == y.to(device)), 0.0)
        #     .sum()
        #     .item()
        # )
        # ddp_loss[2] += torch.where(y != loss_fn.ignore_index, 1.0, 0.0).sum().item()
        ddp_loss[1] += (output.argmax(1) == y).sum().item()
        ddp_loss[2] += y.numel()
        ddp_loss[3] += jaccard(
            output.argmax(1),
            y.to(device).argmax(1)
        )
        ddp_loss[4] += 1

    dist.all_reduce(ddp_loss, op=dist.ReduceOp.SUM)
    train_acc = ddp_loss[1] / ddp_loss[2]
    train_loss = ddp_loss[0] / ddp_loss[2]
    test_jaccard = ddp_loss[3] / ddp_loss[4]

    if rank == 0:
        accuracy = 100 * (ddp_loss[1] / ddp_loss[2])
        jaccard = ddp_loss[3] / ddp_loss[4]
        avg_loss = ddp_loss[0] / ddp_loss[2]

        print(
            "Train Epoch: {} \tAccuracy: {:.2f}% \tJaccard: {:.2f} \tAverage Loss: {:.6f}".format(
                epoch,
                accuracy,
                jaccard,
                avg_loss,
                # 100*(ddp_loss[1] / ddp_loss[2]),
                # ddp_loss[3] / ddp_loss[4],
                # ddp_loss[0] / ddp_loss[2]
            )
        )

        wandb.log(
            {
                "trn_epoch": epoch,
                "trn_accuracy": accuracy,
                "trn_jaccard": jaccard,
                "trn_avg_loss": avg_loss,
            }
        )

        gc.collect()

    return train_acc, test_jaccard, train_loss


def test_ddp(rank, device, model, loader, loss_fn):
    ddp_loss = torch.zeros(5).to(device)
    model.eval()
    jaccard = None
    with torch.no_grad():
        for X, y in loader:
            X, y = X.to(device), y.to(device)
            output = model(X, with_variance=False, update_precision=False)
            if jaccard is None:
                jaccard = MulticlassJaccardIndex(
                    num_classes=output.shape[1], ignore_index=255
                ).to(device)
            loss = loss_fn(output.type(torch.float32), y.type(torch.float32))
            ddp_loss[0] += loss.item()
            # ddp_loss[1] += (
            #     torch.where(y != loss_fn.ignore_index, (output.argmax(1) == y), 0)
            #     .type(torch.float)
            #     .sum()
            #     .item()
            # )
            # ddp_loss[2] += torch.where(y != loss_fn.ignore_index, 1.0, 0.0).sum().item()
            # ddp_loss[3] += jaccard(output.argmax(1), y)
            # ddp_loss[4] += 1
            ddp_loss[1] += (output.argmax(1) == y.argmax(1)).sum().item()
            ddp_loss[2] += y.numel()
            ddp_loss[3] += jaccard(
                output.argmax(1),
                y.to(device).argmax(1)
            )
            ddp_loss[4] += 1

    dist.all_reduce(ddp_loss, op=dist.ReduceOp.SUM)

    test_acc = ddp_loss[1] / ddp_loss[2]
    test_loss = ddp_loss[0] / ddp_loss[2]
    test_jaccard = ddp_loss[3] / ddp_loss[4]

    if rank == 0:
        accuracy = 100 * (ddp_loss[1] / ddp_loss[2])
        jaccard = ddp_loss[3] / ddp_loss[4]
        avg_loss = ddp_loss[0] / ddp_loss[2]

        print(
            "\tAccuracy: {:.2f}% \tJaccard: {:.2f} \tAverage Loss: {:.6f}".format(
                accuracy,
                jaccard,
                avg_loss,
                # 100*(ddp_loss[1] / ddp_loss[2]),
                # ddp_loss[3] / ddp_loss[4],
                # ddp_loss[0] / ddp_loss[2])
            )
        )

        wandb.log(
            {"tst_accuracy": accuracy, "tst_jaccard": jaccard, "tst_avg_loss": avg_loss}
        )

        gc.collect()

    return test_acc, test_jaccard, test_loss


def train(device, epoch, model, loader, loss_fn, optimizer, accumulate=1):
    jaccard = None
    ddp_loss = torch.zeros(5).to(device)
    model.train()
    for (X, y), i in enumerate(loader):
        X, y = X.to(device), y.to(device)
        output = model(X, update_precision=False)
        if jaccard is None:
            jaccard = MulticlassJaccardIndex(
                num_classes=output.shape[1], ignore_index=255
            ).to(device)
        loss = loss_fn(output, y.type(torch.int64))
        loss.backward()
        if i % accumulate == accumulate - 1:
            optimizer.step()
            optimizer.zero_grad()
        ddp_loss[0] += loss.item()
        ddp_loss[1] += (
            torch.where(y == loss_fn.ignore_index, 0.0, (output.argmax(1) == y))
            .sum()
            .item()
        )
        ddp_loss[2] += torch.where(y == loss_fn.ignore_index, 0.0, 1.0).sum().item()
        ddp_loss[3] += jaccard(output, y)
        ddp_loss[4] += 1

    train_acc = ddp_loss[1] / ddp_loss[2]
    train_loss = ddp_loss[0] / ddp_loss[2]

    print(
        "Train Epoch: {} \tAccuracy: {:.2f}% \tJaccard: {:.2f} \tAverage Loss: {:.6f}".format(
            epoch,
            100 * (ddp_loss[1] / ddp_loss[2]),
            ddp_loss[3] / ddp_loss[4],
            ddp_loss[0] / ddp_loss[2],
        )
    )

    return train_acc, train_loss


def test(device, model, loader, loss_fn):
    ddp_loss = torch.zeros(5).to(device)
    model.eval()
    jaccard = None
    with torch.no_grad():
        for X, y in loader:
            X, y = X.to(device), y.to(device)
            output = model(X)
            if jaccard is None:
                jaccard = MulticlassJaccardIndex(
                    num_classes=output.shape[1], ignore_index=255
                ).to(device)
            loss = loss_fn(output, y.squeeze().type(torch.int64))
            ddp_loss[0] += loss.item()
            ddp_loss[1] += (
                torch.where(y == loss_fn.ignore_index, 0.0, (output.argmax(1) == y))
                .type(torch.float)
                .sum()
                .item()
            )
            ddp_loss[2] += torch.where(y == loss_fn.ignore_index, 0.0, 1.0).sum().item()
            ddp_loss[3] += jaccard(output, y)
            ddp_loss[4] += 1

    test_acc = ddp_loss[1] / ddp_loss[2]
    test_loss = ddp_loss[0] / ddp_loss[2]

    print(
        "\tAccuracy: {:.2f}% \tJaccard: {:.2f} \tAverage Loss: {:.6f}".format(
            100 * (ddp_loss[1] / ddp_loss[2]),
            ddp_loss[3] / ddp_loss[4],
            ddp_loss[0] / ddp_loss[2],
        )
    )

    return test_acc, test_loss


class LabelToTensor:
    def __init__(self, nothing_class=255):
        self.nothing_class = nothing_class

    def __call__(self, y):
        y = torch.tensor(np.array(y)).type(torch.int64)
        y = torch.where(y == self.nothing_class, 255, y)
        return y


def convleaves(module):
    # returns a list of pairs of (parent, submodule_name) pairs for all submodule leaves of the current module
    if isinstance(module, torch.nn.Conv2d):
        return [(module, None)]

    conv_children = []
    for name, mod in module.named_modules():
        if isinstance(mod, torch.nn.Conv2d):
            conv_children.append((name, module))
    return conv_children


def getattrrecur(mod, s):
    s = s.split(".")
    for substr in s:
        mod = getattr(mod, substr)
    return mod


def setattrrecur(mod, s, value):
    s = s.split(".")
    for substr in s[:-1]:
        mod = getattr(mod, substr)
    setattr(mod, s[-1], value)


def get_uncertainty(ds, model, batch_size=1024, verbose=True):
    rank = int(os.environ["RANK"])
    device = rank % torch.cuda.device_count()
    dataloader = DataLoader(ds, batch_size=batch_size)
    uncs = []
    preds = []

    for X, y in tqdm(dataloader, total=len(dataloader), disable=not verbose):
        with torch.no_grad():
            pred, unc = model(X.to(device), with_variance=True)
        uncs.append(unc.cpu())
        preds.append(pred.cpu())

    uncs = torch.cat(uncs)
    preds = torch.cat(preds)

    uncs = uncs - uncs.min()
    uncs = (uncs / uncs.max()) ** 0.5

    return preds.detach().cpu(), uncs.detach().cpu()


def MPL_Seg(
    U,
    L,
    Y,
    student,
    teacher,
    student_optimizer,
    teacher_optimizer,
    loss=torch.nn.CrossEntropyLoss(),
    sup_teacher=False,
    approx=False,
):
    SPL = teacher(U)  # compute the soft pseudo labels
    probs = torch.nn.Softmax(1)(SPL).detach().cpu().numpy()
    PL = torch.tensor(
        [[[
            np.random.choice(
                np.arange(SPL.shape[1]),
                None,
                False,
                probs[xi, :, xj, xk],
            )
            for xk in range(SPL.shape[-1])
        ]
        for xj in range(SPL.shape[-2])
        ]
        for xi in range(SPL.shape[0])
        ]
    ).to(L.device)  # sample from the SPL distribution

    # compute the gradient of the student parameters with respect to the pseudo labels
    if approx:
        student_initial_output = student(L)
        student_loss_initial_l = loss(student_initial_output, Y).detach().clone()
    student_optimizer.zero_grad()

    student_initial_output = student(U)
    student_loss_initial = loss(student_initial_output, PL)

    student_optimizer.zero_grad()
    student_loss_initial.backward()
    grads1 = [dist.all_reduce(param.grad.data.detach().clone(), torch.distributed.ReduceOp.AVG) if param.grad is not None else None for param in student.parameters()]
    # update the student parameters based on pseudo labels from teacher
    torch.nn.utils.clip_grad_norm_(student.parameters(), 1.0)
    student_optimizer.step()

    student_optimizer.zero_grad()
    # compute the gradient of the student parameters with respect to the real labels
    student_final_output = student(L)
    student_loss_final = loss(student_final_output, Y)
    student_loss_final_l = student_loss_final.detach().clone()
    student_loss_final.backward()
    grads2 = [dist.all_reduce(param.grad.data.detach().clone(), torch.distributed.ReduceOp.AVG) if param.grad is not None else None for param in student.parameters()]

    student_optimizer.zero_grad()

    # compute the teacher MPL loss
    if approx:
        # https://github.com/google-research/google-research/issues/536
        # h is approximable by: student_loss_final - loss(student_initial(L), Y) where student_initial is before the gradient update for U
        h_approx = student_loss_initial_l - student_loss_final_l
        # this is the first order taylor approximation of the above loss, and apparently has finite deviation from the true quantity.
        # for correctness, I include instead the theoretically correct computation of h
        teacher_loss_mpl = h_approx.detach() * loss(SPL, PL)
    else:
        # compute h
        h = sum([(grad1 * grad2).sum() if (grad1 is not None and grad2 is not None) else 0.0 for grad1, grad2 in zip(grads1, grads2)])
        teacher_loss_mpl = h * loss(SPL, PL)

    if sup_teacher:  # optionally compute the teacher's supervised loss
        teacher_out = teacher(L)
        teacher_loss_sup = loss(teacher_out, Y)
        teacher_loss = teacher_loss_mpl + teacher_loss_sup
    else:
        teacher_loss = teacher_loss_mpl
    # update teacher based on student performance
    teacher_optimizer.zero_grad()
    torch.nn.utils.clip_grad_norm_(teacher.parameters(), 1.0)
    teacher_loss.backward()
    teacher_optimizer.step()
    # return the student output for the batch
    return student_final_output
    

class LikeTransformDataset:
    def __init__(self, ds, transform):
        self.ds = ds
        self.transform = transform

    def __iter__(self):
        for i in range(len(self)):
            yield self[i]

    def __len__(self):
        return len(self.ds)
    
    def __getitem__(self, i):
        x, y = self.ds[i]
        return self.transform(x), self.transform(y)<|MERGE_RESOLUTION|>--- conflicted
+++ resolved
@@ -87,17 +87,14 @@
                 num_classes=output.shape[1], ignore_index=255, average='macro', zero_division=1,
             ).to(device)
 
-<<<<<<< HEAD
-        loss = loss_fn(output, y.squeeze().type(torch.int64)) / accumulate
-=======
         # output_lng = output.type(torch.int64)
         # y_lng      = y.squeeze().type(torch.int64)
 
+        # loss = loss_fn(output, y.squeeze().type(torch.int64)) / accumulate
         loss = loss_fn(
             output.type(torch.float32),
             y.squeeze().type(torch.float32)
-        )
->>>>>>> 88e2e1c3
+        ) / accumulate
         loss.backward()
         if step % accumulate == (accumulate - 1):
             optimizer.step()
